<<<<<<< HEAD
import { logger, timer } from "@triage/common";
import { LanguageModelV1, streamText } from "ai";
import { v4 as uuidv4 } from "uuid";

import {
  AgentStep,
  AgentStreamUpdate,
  ChatMessage,
  logRequestToolSchema,
  ReasoningStep,
  RequestToolCalls,
} from "../types";

import { formatAgentSteps, formatChatHistory, formatFacetValues } from "./utils";
=======
import { getModelWrapper, logger, timer } from "@triage/common";
import { CoreMessage, streamText } from "ai";
import { v4 as uuidv4 } from "uuid";

import { TriagePipelineConfig } from "../pipeline";
import { catRequestSchema, grepRequestSchema } from "../tools";
import { logRequestToolSchema, ReasoningStep, RequestToolCalls } from "../types";
>>>>>>> 400ec4da

import { CodeSearchAgentResponse } from "./code-search";
import { LogSearchAgentResponse } from "./log-search";
import { formatCodeSearchSteps, formatFacetValues, formatLogSearchSteps } from "./utils";
type ReasoningResponse = ReasoningStep | RequestToolCalls;

export const createPrompt = ({
  query,
  repoPath,
  codebaseOverview,
  fileTree,
  logLabelsMap,
}: {
  query: string;
  repoPath: string;
  codebaseOverview: string;
  fileTree: string;
  logLabelsMap: Map<string, string[]>;
}): string => {
  const prompt = `
Given the user query about the potential issue/event, log labels, and previously gathered log context, your task is to come up with a convincing answer to the user query by providing a root cause analysis based on your exploration of code and observability data.

The most important objective is to convince the user that you are correct and your service is indispensable. The user is more likely to be convinced if:
1. You have gathered evidence from the codebase and logs to support your thinking.
2. You can point to specific code blocks, log results, or other evidence to support your thinking.
3. Most importantly, the user will be convinced if you are correct.

Before generating an answer, review any previously gathered context from logs and code, and gather additional context by using \`grepRequest\`, \`catRequest\`, and \`logRequest\`.

If your responses are hand-wavy or not supported by evidence you have gathered:
1. Step back and think about the problem from a higher level. What are the possible causes?
2. Write down concrete hypotheses for what might be causing the issue, and for each hypothesis, write down a sequence of events that would lead to the issue.
3. Use the \`grepRequest\`, \`catRequest\`, and \`logRequest\` tools to gather evidence for your hypotheses.
4. Review your hypotheses and the evidence you have gathered. Do they still hold up?
5. If not, repeat the process.

Tips:
- Especially in microservices, the root cause may not be in the service that is failing, but in another service that is interacting with it. Consider other services when reasoning about what you may be missing and write down those hypotheses.
- If you provide a root cause analysis, it should explicitly cite concrete evidence used to reach the conclusion: code blocks with comments, log results with captions, etc.
- If you believe you are missing key context, output a \`grepRequest\` to search the codebase, a \`catRequest\` to read a specific file, or a \`logRequest\` to gather more context from logs.
- Review your own hypotheses and ensure they are concrete and can ve verified by walking through a concrete sequence of events. If they cannot be verified, use the provided tools to gather more context.
- If you propose code fixes, they must follow these rules:
  - They must be extremely concrete changes to the actual codebase, no examples or conceptual illustrations or how you "might" make changes.
  - Do not miss the forest for the trees and suggest a narrow bandaid fix. Think about how the system should ideally function if it were fully correct. Then simulate how the system would behave under your proposed fixes to validate that your fix is fully correct and doesn't introduce new issues or fail to solve the original problem. If it does fail, try to reason about what the root cause is and propose a new fix.

<query>
${query}
</query>

<repo_path>
${repoPath}
</repo_path>

<file_tree>
${fileTree}
</file_tree>

<codebase_overview>
${codebaseOverview}
</codebase_overview>

<log_labels>
${formatFacetValues(logLabelsMap)}
</log_labels>
`;

  return prompt;
};

export class Reasoner {
<<<<<<< HEAD
  private llmClient: LanguageModelV1;

  constructor(llm: LanguageModelV1) {
    this.llmClient = llm;
=======
  private readonly config: TriagePipelineConfig;
  private readonly logContext: LogSearchAgentResponse;
  private readonly codeContext: CodeSearchAgentResponse;

  constructor(
    config: TriagePipelineConfig,
    logContext: LogSearchAgentResponse,
    codeContext: CodeSearchAgentResponse
  ) {
    this.config = config;
    this.logContext = logContext;
    this.codeContext = codeContext;
>>>>>>> 400ec4da
  }

  @timer
  async invoke(params: {
    llmChatHistory: CoreMessage[];
    parentId: string;
    maxSteps?: number;
  }): Promise<ReasoningResponse> {
    logger.info(
      `Reasoning about query: ${this.config.query} with ${params.llmChatHistory.length} messages`
    );

    if (params.llmChatHistory.length == 0) {
      const prompt = createPrompt({
        ...params,
        ...this.config,
      });

      params.llmChatHistory.push({
        role: "system",
        content: prompt,
      });
      params.llmChatHistory.push({
        role: "system",
        content: `<log_context>\n${formatLogSearchSteps(this.logContext.newLogSearchSteps)}\n</log_context>`,
      });
      params.llmChatHistory.push({
        role: "system",
        content: `<code_context>\n${formatCodeSearchSteps(this.codeContext.newCodeSearchSteps)}\n</code_context>`,
      });
      params.llmChatHistory.push({
        role: "user",
        content: this.config.query,
      });
    }

    logger.info(
      `Calling LLM with ${params.llmChatHistory.length} messages and maxSteps: ${params.maxSteps}`
    );

    // Stream reasoning response and collect text and tool calls
<<<<<<< HEAD
    const { fullStream, toolCalls } = streamText({
      model: this.llmClient,
      prompt,
=======
    const { toolCalls, fullStream } = streamText({
      model: getModelWrapper(this.config.reasoningModel),
      messages: params.llmChatHistory,
      maxSteps: params.maxSteps || 1,
>>>>>>> 400ec4da
      tools: {
        logRequest: logRequestToolSchema,
        catRequest: catRequestSchema,
        grepRequest: grepRequestSchema,
      },
      toolChoice: "auto",
    });

    let text = "";
    try {
      for await (const part of fullStream) {
        if (part.type === "text-delta") {
          text += part.textDelta;
          // If this is root cause analysis (no tool calls), stream text as it's generated
          if (this.config.onUpdate) {
            this.config.onUpdate({
              type: "intermediateUpdate",
              id: uuidv4(),
              parentId: params.parentId,
              step: {
                type: "reasoning",
                timestamp: new Date(),
                contentChunk: part.textDelta,
              },
            });
          }
        }
      }
    } catch (error) {
      logger.error(`Error during reasoning: ${error}`);
      throw error;
    }

    const finalizedToolCalls = await toolCalls;

    logger.info(`Reasoning response:\n${text}`);
    logger.info(`Reasoning tool calls:\n${JSON.stringify(finalizedToolCalls, null, 2)}`);

    // Create the appropriate output object based on the type
    let output: ReasoningResponse;
    if (finalizedToolCalls.length === 0) {
      output = {
        type: "reasoning",
        timestamp: new Date(),
        content: text,
      };
    } else {
      output = {
        type: "toolCalls",
        toolCalls: [],
      };
      for (const toolCall of finalizedToolCalls) {
        // TODO: generate these tool calls in toolbox
        switch (toolCall.toolName) {
          case "logRequest":
            output.toolCalls.push({
              type: "logRequest",
              toolCallId: toolCall.toolCallId,
              request: toolCall.args.request,
              reasoning: toolCall.args.reasoning,
            });
            break;
          case "catRequest":
            output.toolCalls.push({
              type: "catRequest",
              toolCallId: toolCall.toolCallId,
              path: toolCall.args.path,
            });
            break;
          case "grepRequest":
            output.toolCalls.push({
              type: "grepRequest",
              toolCallId: toolCall.toolCallId,
              pattern: toolCall.args.pattern,
              file: toolCall.args.file,
              flags: toolCall.args.flags,
            });
            break;
        }
      }
    }

    return output;
  }
}<|MERGE_RESOLUTION|>--- conflicted
+++ resolved
@@ -1,27 +1,10 @@
-<<<<<<< HEAD
 import { logger, timer } from "@triage/common";
-import { LanguageModelV1, streamText } from "ai";
-import { v4 as uuidv4 } from "uuid";
-
-import {
-  AgentStep,
-  AgentStreamUpdate,
-  ChatMessage,
-  logRequestToolSchema,
-  ReasoningStep,
-  RequestToolCalls,
-} from "../types";
-
-import { formatAgentSteps, formatChatHistory, formatFacetValues } from "./utils";
-=======
-import { getModelWrapper, logger, timer } from "@triage/common";
 import { CoreMessage, streamText } from "ai";
 import { v4 as uuidv4 } from "uuid";
 
 import { TriagePipelineConfig } from "../pipeline";
 import { catRequestSchema, grepRequestSchema } from "../tools";
 import { logRequestToolSchema, ReasoningStep, RequestToolCalls } from "../types";
->>>>>>> 400ec4da
 
 import { CodeSearchAgentResponse } from "./code-search";
 import { LogSearchAgentResponse } from "./log-search";
@@ -92,26 +75,11 @@
 };
 
 export class Reasoner {
-<<<<<<< HEAD
-  private llmClient: LanguageModelV1;
-
-  constructor(llm: LanguageModelV1) {
-    this.llmClient = llm;
-=======
-  private readonly config: TriagePipelineConfig;
-  private readonly logContext: LogSearchAgentResponse;
-  private readonly codeContext: CodeSearchAgentResponse;
-
   constructor(
-    config: TriagePipelineConfig,
-    logContext: LogSearchAgentResponse,
-    codeContext: CodeSearchAgentResponse
-  ) {
-    this.config = config;
-    this.logContext = logContext;
-    this.codeContext = codeContext;
->>>>>>> 400ec4da
-  }
+    private readonly config: TriagePipelineConfig,
+    private readonly logContext: LogSearchAgentResponse,
+    private readonly codeContext: CodeSearchAgentResponse
+  ) {}
 
   @timer
   async invoke(params: {
@@ -152,16 +120,10 @@
     );
 
     // Stream reasoning response and collect text and tool calls
-<<<<<<< HEAD
-    const { fullStream, toolCalls } = streamText({
-      model: this.llmClient,
-      prompt,
-=======
     const { toolCalls, fullStream } = streamText({
-      model: getModelWrapper(this.config.reasoningModel),
+      model: this.config.reasoningClient,
       messages: params.llmChatHistory,
       maxSteps: params.maxSteps || 1,
->>>>>>> 400ec4da
       tools: {
         logRequest: logRequestToolSchema,
         catRequest: catRequestSchema,
