--- conflicted
+++ resolved
@@ -114,28 +114,19 @@
 class LogSearch {
   private llmClient: LanguageModelV1;
   private observabilityPlatform: ObservabilityPlatform;
-<<<<<<< HEAD
   private config: Readonly<TriagePipelineConfig>;
-=======
   private state: PipelineStateManager;
->>>>>>> a6b3d630
 
   constructor(
     llmClient: LanguageModelV1,
     observabilityPlatform: ObservabilityPlatform,
-<<<<<<< HEAD
-    config: TriagePipelineConfig
+    config: TriagePipelineConfig,
+    state: PipelineStateManager
   ) {
     this.llmClient = llmClient;
     this.observabilityPlatform = observabilityPlatform;
     this.config = config;
-=======
-    state: PipelineStateManager
-  ) {
-    this.llmClient = llmClient;
-    this.observabilityPlatform = observabilityPlatform;
     this.state = state;
->>>>>>> a6b3d630
   }
 
   async invoke(params: {
@@ -240,11 +231,8 @@
     this.logSearch = new LogSearch(
       this.config.fastClient,
       this.config.observabilityPlatform,
-<<<<<<< HEAD
-      this.config
-=======
+      this.config,
       state
->>>>>>> a6b3d630
     );
   }
 
