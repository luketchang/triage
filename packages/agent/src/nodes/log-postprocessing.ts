import { isAbortError, logger, timer } from "@triage/common";
import { generateText } from "ai";
import { v4 as uuidv4 } from "uuid";

import { TriagePipelineConfig } from "../pipeline";
import { LogPostprocessingStep, LogSearchToolCallWithResult, StepsType } from "../pipeline/state";
import { PipelineStateManager } from "../pipeline/state-manager";
import { LogPostprocessingFact, logPostprocessingToolSchema } from "../types";
import {
  ensureSingleToolCall,
  formatFacetValues,
  formatLogSearchToolCallsWithResults,
  normalizeDatadogQueryString,
} from "../utils";

const SYSTEM_PROMPT = `
You are an expert AI assistant that assists engineers debugging production issues. You specifically review answers to user queries (about a potential issue/event) and gather supporting context from logs.
`;

function createPrompt(params: {
  query: string;
  logLabelsMap: Map<string, string[]>;
  logSearchToolCallsWithResults: LogSearchToolCallWithResult[];
  platformSpecificInstructions: string;
  answer: string;
}): string {
  return `
  Given the user query, the proposed answer/analysis, an overview of the codebase, log labels, and previously gathered log and code context, your task is to pull out key facts from the log data along with citations supporting the facts. Examples of key facts might include a specific error or warning occurring, a user taking a certain action, an influx of requests to a service, a sequence of events occurring related to the issue across multiple services, etc. Citations consist of a log query that zooms in on the log context just enough such that the whole fact is understandable/supported.

  Rules:
  - A log postprocessing tool call will specify a list of facts. Each fact will have a fact description, a query copied from the previous log context section, a new narrowed time range, and a list of keywords from the log line content that are highlighted in the log search query to support the fact.
  - The new time range should zoom in on the most relevant set of logs to support the fact.
  - The list of highlighted keywords should have strings with log line content that is in the logs that support the fact. Note that the keywords themselves may be generic. They only serve to highlight the _logs_ that support the fact in the context of the issue, whose attributes may actually be specific to the fact and issue.
    - Example: The fact highlights that "ticket1" had its expiration acknowledged. The highlight keyword is just a matcher on the log line content for the right log even though the attributes tell you the full story.
      - Log: [2025-05-02T02:20:22.098Z] INFO [orders] Expiration complete event acknowledged [attributes: data={"orderId":"68142be32a9e4d001970b8e4","price":100,"id":"68142bb37df7bb001968b3f0","title":"ticket1","userId":"68142baa2efd310019a49d48","version":1}, level="info", service="orders", timestamp="2025-05-02T02:20:22.098Z"]
      - Fact: order expiration for "ticket1" was acknowledged
      - Highlight keywords: "Expiration complete event acknowledged"

  - You must output a single log postprocessing tool call. A postprocessing tool call may list multiple facts. DO NOT output multiple tool calls.

  Tips:
  - Strictly follow the platform specific instructions provided below for guidance on the DOs and DONTs of writing log search queries.
  
  <query>
  ${params.query}
  </query>

  <answer>
  ${params.answer}
  </answer>

  <log_labels>
  ${formatFacetValues(params.logLabelsMap)}
  </log_labels>

  <platform_specific_instructions>
  ${params.platformSpecificInstructions}
  </platform_specific_instructions>
    
  <previous_log_context>
  ${formatLogSearchToolCallsWithResults(params.logSearchToolCallsWithResults)}
  </previous_log_context>
  `;
}

export class LogPostprocessor {
  private config: Readonly<TriagePipelineConfig>;
  private state: PipelineStateManager;

  constructor(config: TriagePipelineConfig, state: PipelineStateManager) {
    this.config = config;
    this.state = state;
  }

  @timer
  async invoke(): Promise<LogPostprocessingStep> {
    logger.info("\n\n" + "=".repeat(25) + " Postprocess Logs " + "=".repeat(25));

    const prompt = createPrompt({
      query: this.config.query,
      logLabelsMap: this.config.logLabelsMap,
      logSearchToolCallsWithResults: this.state.getLogSearchToolCallsWithResults(StepsType.CURRENT),
      answer: this.state.getAnswer()!,
      platformSpecificInstructions:
        this.config.observabilityPlatform.getLogSearchQueryInstructions(),
    });

    logger.info(`Log postprocessing prompt:\n${prompt}`);

    try {
      const { toolCalls } = await generateText({
        model: this.config.fastClient,
        system: SYSTEM_PROMPT,
        prompt: prompt,
        tools: {
          logPostprocessing: logPostprocessingToolSchema,
        },
        toolChoice: "required",
        abortSignal: this.config.abortSignal,
      });

      // If multiple tool calls are returned (on accident), we will just merge them
      let toolCall;
      if (toolCalls.length > 1) {
        logger.warn("Multiple tool calls detected, merging results");
        toolCall = {
          args: {
            facts: toolCalls.flatMap((call) => call.args.facts || []),
          },
        };
      } else {
        toolCall = ensureSingleToolCall(toolCalls);
      }

      // Normalize Datadog query strings in each fact
      const normalizedFacts =
        toolCall.args.facts?.map((fact) => ({
          ...fact,
          query: normalizeDatadogQueryString(fact.query),
        })) || [];

      // Augment original query with highlight keywords
      const augmentedFacts: LogPostprocessingFact[] = normalizedFacts.map((fact) => ({
        title: fact.title,
        fact: fact.fact,
        query: this.config.observabilityPlatform.addKeywordsToQuery(
          fact.query,
          fact.highlightKeywords
        ),
        start: fact.start,
        end: fact.end,
        limit: fact.limit,
        pageCursor: fact.pageCursor,
      }));

      this.state.addIntermediateStep(
        {
          type: "logPostprocessing",
          facts: augmentedFacts,
          timestamp: new Date(),
        },
        logPostprocessingId
      );

<<<<<<< HEAD
      return {
        type: "logPostprocessing",
        timestamp: new Date(),
        facts: augmentedFacts,
      };
    } catch (error) {
      // If the operation was aborted, propagate the error
      if (isAbortError(error)) {
        logger.info(`Log postprocessing aborted: ${error}`);
        throw error; // Don't retry on abort
      }

      logger.error(`Error in log postprocessing: ${error}`);
      // Return empty facts on error
      return {
        type: "logPostprocessing",
        timestamp: new Date(),
        facts: [],
      };
    }
=======
    // Normalize Datadog query strings in each fact
    const normalizedFacts =
      toolCall.args.facts?.map((fact) => ({
        ...fact,
        query: normalizeDatadogQueryString(fact.query),
      })) || [];

    // Augment original query with highlight keywords
    const augmentedFacts: LogPostprocessingFact[] = normalizedFacts.map((fact) => ({
      title: fact.title,
      fact: fact.fact,
      query: this.config.observabilityPlatform.addKeywordsToQuery(
        fact.query,
        fact.highlightKeywords
      ),
      start: fact.start,
      end: fact.end,
      limit: fact.limit,
      pageCursor: fact.pageCursor,
    }));

    const step: LogPostprocessingStep = {
      id: uuidv4(),
      type: "logPostprocessing",
      data: augmentedFacts,
      timestamp: new Date(),
    };

    this.state.addUpdate(step);

    return step;
>>>>>>> a6b3d630
  }
}<|MERGE_RESOLUTION|>--- conflicted
+++ resolved
@@ -1,4 +1,4 @@
-import { isAbortError, logger, timer } from "@triage/common";
+import { logger, timer } from "@triage/common";
 import { generateText } from "ai";
 import { v4 as uuidv4 } from "uuid";
 
@@ -87,83 +87,30 @@
 
     logger.info(`Log postprocessing prompt:\n${prompt}`);
 
-    try {
-      const { toolCalls } = await generateText({
-        model: this.config.fastClient,
-        system: SYSTEM_PROMPT,
-        prompt: prompt,
-        tools: {
-          logPostprocessing: logPostprocessingToolSchema,
+    const { toolCalls } = await generateText({
+      model: this.config.fastClient,
+      system: SYSTEM_PROMPT,
+      prompt: prompt,
+      tools: {
+        logPostprocessing: logPostprocessingToolSchema,
+      },
+      toolChoice: "required",
+      abortSignal: this.config.abortSignal,
+    });
+
+    // If multiple tool calls are returned (on accident), we will just merge them
+    let toolCall;
+    if (toolCalls.length > 1) {
+      logger.warn("Multiple tool calls detected, merging results");
+      toolCall = {
+        args: {
+          facts: toolCalls.flatMap((call) => call.args.facts || []),
         },
-        toolChoice: "required",
-        abortSignal: this.config.abortSignal,
-      });
+      };
+    } else {
+      toolCall = ensureSingleToolCall(toolCalls);
+    }
 
-      // If multiple tool calls are returned (on accident), we will just merge them
-      let toolCall;
-      if (toolCalls.length > 1) {
-        logger.warn("Multiple tool calls detected, merging results");
-        toolCall = {
-          args: {
-            facts: toolCalls.flatMap((call) => call.args.facts || []),
-          },
-        };
-      } else {
-        toolCall = ensureSingleToolCall(toolCalls);
-      }
-
-      // Normalize Datadog query strings in each fact
-      const normalizedFacts =
-        toolCall.args.facts?.map((fact) => ({
-          ...fact,
-          query: normalizeDatadogQueryString(fact.query),
-        })) || [];
-
-      // Augment original query with highlight keywords
-      const augmentedFacts: LogPostprocessingFact[] = normalizedFacts.map((fact) => ({
-        title: fact.title,
-        fact: fact.fact,
-        query: this.config.observabilityPlatform.addKeywordsToQuery(
-          fact.query,
-          fact.highlightKeywords
-        ),
-        start: fact.start,
-        end: fact.end,
-        limit: fact.limit,
-        pageCursor: fact.pageCursor,
-      }));
-
-      this.state.addIntermediateStep(
-        {
-          type: "logPostprocessing",
-          facts: augmentedFacts,
-          timestamp: new Date(),
-        },
-        logPostprocessingId
-      );
-
-<<<<<<< HEAD
-      return {
-        type: "logPostprocessing",
-        timestamp: new Date(),
-        facts: augmentedFacts,
-      };
-    } catch (error) {
-      // If the operation was aborted, propagate the error
-      if (isAbortError(error)) {
-        logger.info(`Log postprocessing aborted: ${error}`);
-        throw error; // Don't retry on abort
-      }
-
-      logger.error(`Error in log postprocessing: ${error}`);
-      // Return empty facts on error
-      return {
-        type: "logPostprocessing",
-        timestamp: new Date(),
-        facts: [],
-      };
-    }
-=======
     // Normalize Datadog query strings in each fact
     const normalizedFacts =
       toolCall.args.facts?.map((fact) => ({
@@ -195,6 +142,5 @@
     this.state.addUpdate(step);
 
     return step;
->>>>>>> a6b3d630
   }
 }