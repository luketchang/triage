--- conflicted
+++ resolved
@@ -1,22 +1,4 @@
-<<<<<<< HEAD
 import { logger, timer } from "@triage/common";
-import { LanguageModelV1, streamText } from "ai";
-import { v4 as uuidv4 } from "uuid";
-
-import {
-  AgentStep,
-  AgentStreamUpdate,
-  ChatMessage,
-  logRequestToolSchema,
-  RequestToolCalls,
-  ReviewStep,
-} from "../types";
-
-import { formatAgentSteps, formatChatHistory, formatFacetValues } from "./utils";
-
-export type ReviewerResponse = ReviewStep | RequestToolCalls;
-=======
-import { getModelWrapper, logger, timer } from "@triage/common";
 import { CoreMessage, streamText } from "ai";
 import { v4 as uuidv4 } from "uuid";
 
@@ -59,7 +41,6 @@
     })
     .join("\n");
 }
->>>>>>> f3ad3e0f
 
 function createPrompt(params: {
   query: string;
@@ -103,18 +84,7 @@
 }
 
 export class Reviewer {
-<<<<<<< HEAD
-  private llmClient: LanguageModelV1;
-
-  constructor(llm: LanguageModelV1) {
-    this.llmClient = llm;
-=======
-  private readonly config: TriagePipelineConfig;
-
-  constructor(config: TriagePipelineConfig) {
-    this.config = config;
->>>>>>> f3ad3e0f
-  }
+  constructor(private readonly config: TriagePipelineConfig) {}
 
   @timer
   async invoke(params: {
@@ -133,11 +103,7 @@
     logger.info(`Reviewer prompt: ${prompt}`);
 
     const { fullStream, toolCalls } = streamText({
-<<<<<<< HEAD
-      model: this.llmClient,
-=======
-      model: getModelWrapper(this.config.fastModel),
->>>>>>> f3ad3e0f
+      model: this.config.fastClient,
       prompt: prompt,
       tools: {
         reviewDecision: reviewDecisionToolSchema,
