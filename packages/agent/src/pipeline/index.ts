import { ObservabilityClient } from "@triage/data-integrations";
import { LanguageModelV1 } from "ai";

import { UserMessage } from "../types/message";
import { DataSource } from "../types/tools";

import { PostProcessing } from "./post-processing";
import { PreProcessing } from "./pre-processing";
import { Reasoning } from "./reasoning";
import { AgentStep, StepsType } from "./state";
import { PipelineStateManager } from "./state-manager";

export type TriagePipelineConfig = {
  reasoningClient: LanguageModelV1;
  fastClient: LanguageModelV1;
  observabilityClient: ObservabilityClient;
  userMessage: UserMessage;
  timezone: string;
  repoPath: string;
  codebaseOverview: string;
  fileTree: string;
  logLabelsMap: Map<string, string[]>;
<<<<<<< HEAD
  abortSignal?: AbortSignal;
=======
  dataSources: DataSource[];
>>>>>>> ec33aeeb
};

export type TriagePipelineState = {
  stepManager: PipelineStateManager;
  answer?: string;
};

export type TriagePipelineResponse = {
  answer: string;
  steps: AgentStep[];
};

export class TriagePipeline {
  private config: Readonly<TriagePipelineConfig>;
  private state: PipelineStateManager;

  constructor(config: Readonly<TriagePipelineConfig>, state: PipelineStateManager) {
    this.config = config;
    this.state = state;
  }

  async run(): Promise<TriagePipelineResponse> {
    // TODO -- skip pre-processing if we have results in chat history
    const preProcessing = new PreProcessing(this.config, this.state);
    await preProcessing.run();

    const reasoning = new Reasoning(this.config, this.state);
    await reasoning.run();

    const postProcessing = new PostProcessing(this.config, this.state);
    await postProcessing.run();

    return {
      answer: this.state.getAnswer()!,
      steps: this.state.getSteps(StepsType.CURRENT),
    };
  }
}<|MERGE_RESOLUTION|>--- conflicted
+++ resolved
@@ -20,11 +20,8 @@
   codebaseOverview: string;
   fileTree: string;
   logLabelsMap: Map<string, string[]>;
-<<<<<<< HEAD
+  dataSources: DataSource[];
   abortSignal?: AbortSignal;
-=======
-  dataSources: DataSource[];
->>>>>>> ec33aeeb
 };
 
 export type TriagePipelineState = {
