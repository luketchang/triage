import "dotenv/config";
import fs from "fs/promises";

import {
  GeminiModel,
  getDirectoryTree,
  getModelWrapper,
  logger,
  OpenAIModel,
} from "@triage/common";
import {
  DatadogCfgSchema,
  getObservabilityClient,
  GrafanaCfgSchema,
  IntegrationType,
} from "@triage/data-integrations";
import { Command as CommanderCommand } from "commander";
import { DateTime } from "luxon";
import { z } from "zod";

import { AgentConfig } from "./config";
import { TriagePipeline, TriagePipelineConfig } from "./pipeline";
import { StepsType, StreamUpdateFn } from "./pipeline/state";
import { PipelineStateManager } from "./pipeline/state-manager";
import { AssistantMessage, ChatMessage, UserMessage } from "./types/message";
import { DataSource } from "./types/tools";

/**
 * Arguments for invoking the agent
 */
export interface AgentArgs {
  userMessage: UserMessage;
  chatHistory: ChatMessage[];
  agentCfg: AgentConfig;
  options?: {
    dataSources?: DataSource[];
    startDate?: Date;
    endDate?: Date;
  };
  onUpdate: StreamUpdateFn;
  abortSignal?: AbortSignal;
}

/**
 * Invokes the agent with the given parameters
 */
export async function invokeAgent({
  userMessage,
  chatHistory,
  agentCfg,
  options,
  onUpdate,
  abortSignal,
}: AgentArgs): Promise<AssistantMessage> {
  if (!agentCfg.codebaseOverview) {
    throw new Error("Codebase overview is required");
  }
  if (!agentCfg.repoPath) {
    throw new Error("Repo path is required");
  }

  // Default date range is last 2 weeks
  const currentTime = DateTime.now().setZone(agentCfg.timezone);
  const endDate = options?.endDate ?? currentTime.toJSDate();
  const startDate = options?.startDate ?? currentTime.minus({ days: 14 }).toJSDate();

  // Default data sources is code
  const dataSources = options?.dataSources ?? ["code"];

  logger.info(`User message: ${userMessage}`);

  const fileTree = await getDirectoryTree(agentCfg.repoPath);

  const observabilityClient = getObservabilityClient(agentCfg);

  const logLabelsMap = await observabilityClient.getLogsFacetValues(
    startDate.toISOString(),
    endDate.toISOString()
  );

  const pipelineConfig: TriagePipelineConfig = {
    userMessage,
    timezone: agentCfg.timezone,
    repoPath: agentCfg.repoPath,
    codebaseOverview: agentCfg.codebaseOverview.content,
    fileTree,
    logLabelsMap,
    reasoningClient: getModelWrapper(agentCfg.reasoningModel, agentCfg),
    fastClient: getModelWrapper(agentCfg.fastModel, agentCfg),
<<<<<<< HEAD
    observabilityPlatform,
    abortSignal,
=======
    observabilityClient,
    dataSources,
>>>>>>> ec33aeeb
  };

  const state = new PipelineStateManager(onUpdate, chatHistory);

  console.info("Chat history invokeAgent: ", JSON.stringify(chatHistory));

  logger.info(`Observability features: ${agentCfg.observabilityFeatures}`);

  try {
    const pipeline = new TriagePipeline(pipelineConfig, state);
    const response = await pipeline.run();

    logger.info(`Pipeline run completed successfully. Response: ${JSON.stringify(response)}`);
    return {
      role: "assistant",
      steps: state.getSteps(StepsType.CURRENT),
      response: response.answer,
      error: undefined,
    };
  } catch (error) {
    logger.error(`Error in invokeAgent: ${JSON.stringify(error)}`);
    return {
      role: "assistant",
      steps: state.getSteps(StepsType.CURRENT),
      response: undefined,
      error: `${error}`,
    };
  }
}

const parseArgs = (): { integration: "datadog" | "grafana"; features: string[] } => {
  const argsSchema = z.object({
    orgId: z.string().optional(),
    integration: z
      .enum(["datadog", "grafana"])
      .default("datadog")
      .transform((value) => value as IntegrationType),
    features: z
      .string()
      .default("logs")
      .transform((str) => str.split(",").map((f) => f.trim()))
      .refine((f) => f.every((feat) => ["logs", "spans"].includes(feat)), {
        message: "Features must be: logs, spans",
      }),
  });

  const program = new CommanderCommand()
    .option("-i, --integration <integration>", "Integration type (datadog or grafana)")
    .option("-f, --features <features>", "Features to enable (logs,spans)")
    .parse();

  return argsSchema.parse(program.opts());
};

async function main(): Promise<void> {
  const { integration, features: observabilityFeatures } = parseArgs();

  // Get formatted labels map for time range
  const startDate = new Date("2025-05-02T02:00:00Z");
  const endDate = new Date("2025-05-02T03:00:00Z");

  const repoPath = "/Users/luketchang/code/ticketing";
  const overviewPath = "/Users/luketchang/code/triage/repos/ticketing/codebase-analysis.md";
  const codebaseOverview = await fs.readFile(overviewPath, "utf-8");
  const bugPath =
    "/Users/luketchang/code/triage/repos/ticketing/bugs/order-cancelled-publish-bug.txt";
  const timezone = "America/Los_Angeles";

  const bug = await fs.readFile(bugPath, "utf-8");

  // Create a UserMessage object for the agent
  const userMessage: UserMessage = {
    role: "user",
    content: bug,
    contextItems: [], // No context items for CLI usage
  };

  // Create an empty chat history
  const chatHistory: ChatMessage[] = [];

  // Configure the agent
  const agentCfg: AgentConfig = {
    repoPath,
    timezone,
    codebaseOverview: {
      content: codebaseOverview,
      repoPath,
    },
    observabilityClient: integration,
    reasoningModel: OpenAIModel.GPT_4_1,
    balancedModel: OpenAIModel.GPT_4_1,
    fastModel: GeminiModel.GEMINI_2_5_FLASH,
    observabilityFeatures: observabilityFeatures as ("logs" | "spans")[],
    datadog:
      integration === "datadog"
        ? DatadogCfgSchema.parse({
            apiKey: process.env.DATADOG_API_KEY!,
            appKey: process.env.DATADOG_APP_KEY!,
          })
        : undefined,
    grafana:
      integration === "grafana"
        ? GrafanaCfgSchema.parse({
            baseUrl: process.env.GRAFANA_BASE_URL!,
            username: process.env.GRAFANA_USERNAME!,
            password: process.env.GRAFANA_PASSWORD!,
          })
        : undefined,
    sentry: {
      authToken: process.env.SENTRY_AUTH_TOKEN!,
    },
  };

  // Define the update handler
  const onUpdate: StreamUpdateFn = (update) => {
    if (update.type === "reasoning-chunk") {
      process.stdout.write(`${update.chunk}\n`);
    } else if (update.type === "logSearch-chunk") {
      process.stdout.write(`${update.chunk}\n`);
    } else if (update.type === "codeSearch-chunk") {
      process.stdout.write(`${update.chunk}\n`);
    }
  };

  // Invoke the agent with the UserMessage
  const response = await invokeAgent({
    userMessage,
    chatHistory,
    agentCfg,
    options: {
      dataSources: ["code"],
      startDate,
      endDate,
    },
    onUpdate,
  });

  logger.info(`Steps: ${JSON.stringify(response.steps)}`);
  logger.info(`Response: ${response.response}`);
  logger.info(`Error: ${response.error}`);
}

/**
 * Run the CLI application
 * @returns A promise that resolves when the CLI completes
 */
export async function runCLI(): Promise<void> {
  return (
    main()
      // eslint-disable-next-line no-process-exit
      .then(() => process.exit(0))
      .catch((error) => {
        console.error("Error in main:", error);
        // eslint-disable-next-line no-process-exit
        process.exit(1);
      })
  );
}

// Only run the main function if this file is being executed directly
// This is the Node.js equivalent of Python's if __name__ == "__main__":
// Using typeof check to avoid issues in different module systems
if (typeof require !== "undefined" && typeof module !== "undefined" && require.main === module) {
  void runCLI();
}

// Agent package exports
export * from "./config";
export * from "./nodes/log-search";
export * from "./nodes/reasoner";
export * from "./pipeline/state";
export * from "./types";
export * from "./utils";<|MERGE_RESOLUTION|>--- conflicted
+++ resolved
@@ -87,13 +87,9 @@
     logLabelsMap,
     reasoningClient: getModelWrapper(agentCfg.reasoningModel, agentCfg),
     fastClient: getModelWrapper(agentCfg.fastModel, agentCfg),
-<<<<<<< HEAD
-    observabilityPlatform,
-    abortSignal,
-=======
     observabilityClient,
     dataSources,
->>>>>>> ec33aeeb
+    abortSignal,
   };
 
   const state = new PipelineStateManager(onUpdate, chatHistory);
@@ -124,7 +120,7 @@
   }
 }
 
-const parseArgs = (): { integration: "datadog" | "grafana"; features: string[] } => {
+async function main(): Promise<void> {
   const argsSchema = z.object({
     orgId: z.string().optional(),
     integration: z
@@ -139,17 +135,11 @@
         message: "Features must be: logs, spans",
       }),
   });
-
   const program = new CommanderCommand()
     .option("-i, --integration <integration>", "Integration type (datadog or grafana)")
     .option("-f, --features <features>", "Features to enable (logs,spans)")
     .parse();
-
-  return argsSchema.parse(program.opts());
-};
-
-async function main(): Promise<void> {
-  const { integration, features: observabilityFeatures } = parseArgs();
+  const { integration, features: observabilityFeatures } = argsSchema.parse(program.opts());
 
   // Get formatted labels map for time range
   const startDate = new Date("2025-05-02T02:00:00Z");
@@ -182,7 +172,7 @@
       content: codebaseOverview,
       repoPath,
     },
-    observabilityClient: integration,
+    observabilityClient: integration as IntegrationType,
     reasoningModel: OpenAIModel.GPT_4_1,
     balancedModel: OpenAIModel.GPT_4_1,
     fastModel: GeminiModel.GEMINI_2_5_FLASH,
