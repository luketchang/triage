--- conflicted
+++ resolved
@@ -132,8 +132,7 @@
        * @param chatId The ID of the chat to delete
        * @returns Promise with success status
        */
-<<<<<<< HEAD
-      clearChat: (chatId?: number) => Promise<boolean>;
+      deleteChat: (chatId: number) => Promise<boolean>;
 
       /**
        * Generate a codebase overview for the given repository path
@@ -150,9 +149,6 @@
       onCodebaseOverviewProgress: (
         callback: (update: CodebaseOverviewProgressUpdate) => void
       ) => () => void;
-=======
-      deleteChat: (chatId: number) => Promise<boolean>;
->>>>>>> ddffcfbb
     };
   }
 }