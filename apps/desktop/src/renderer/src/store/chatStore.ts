--- conflicted
+++ resolved
@@ -22,11 +22,8 @@
   messages?: ChatMessage[];
   userInput?: string;
   isThinking?: boolean;
-<<<<<<< HEAD
+  contextItems?: ContextItem[];
   cancelStream?: () => void;
-=======
-  contextItems?: ContextItem[];
->>>>>>> ec33aeeb
 }
 
 interface ChatState {
@@ -236,21 +233,6 @@
       return { chatDetailsById: newChatDetailsById };
     });
 
-<<<<<<< HEAD
-    // Create a message updater to handle streaming updates
-    const updater = new MessageUpdater(assistantMessage, (updatedAssistantMessage) => {
-      set((state) => ({
-        chatDetailsById: {
-          ...state.chatDetailsById,
-          [chatId]: {
-            ...state.chatDetailsById[chatId],
-            // Update the last assistant message in this chat with updatedAssistantMessage
-            messages: state.chatDetailsById[chatId].messages!.map((message) =>
-              message.role === "assistant" && message.id === assistantMessage.id
-                ? { ...message, ...updatedAssistantMessage }
-                : message
-            ),
-=======
     // Materialize context items
     const materialized = await fetchContextItems(contextItems);
     userMessage.materializedContextItems = materialized;
@@ -276,26 +258,25 @@
                 m.id === assistantMessage.id ? { ...m, ...updated } : m
               ),
             },
->>>>>>> ec33aeeb
           },
         };
       });
     });
-<<<<<<< HEAD
-
-    try {
-      // Get agent chat messages in the required format
-      const agentChatMessages = convertToAgentChatMessages(updatedMessages);
-
-      // Get a stream from the agent API
-      const stream = await api.sendAgentMessage(userInput, agentChatMessages);
+
+    try {
+      // Invoke agent with full conversation
+      const agentUserMessage = convertToAgentUserMessage(userMessage);
+      const agentMessages = convertToAgentChatMessages([...messages, userMessage]);
+
+      console.info("Calling with user message:", agentUserMessage);
+      const stream = await api.sendAgentMessage(userInput, agentMessages);
 
       // Store the stream's cancel function
       set((state) => ({
         chatDetailsById: {
           ...state.chatDetailsById,
-          [chatId]: {
-            ...state.chatDetailsById[chatId],
+          [materializedChatId]: {
+            ...state.chatDetailsById[materializedChatId],
             cancelStream: stream.cancel,
           },
         },
@@ -315,52 +296,15 @@
     } catch (error) {
       console.error("Error in chat API call:", error);
       // Handle error response
-=======
-    const unregister = api.onAgentUpdate((update) => {
-      console.info("Received agent update:", update);
-      handleUpdate(updater, update);
-    });
-
-    try {
-      // Invoke agent with full conversation
-      const agentUserMessage = convertToAgentUserMessage(userMessage);
-      const agentMessages = convertToAgentChatMessages([...messages, userMessage]);
-
-      console.info("Calling with user message:", agentUserMessage);
-      const agentResponse = await api.invokeAgent(agentUserMessage, agentMessages);
-
-      if (agentResponse?.error) {
-        updater.update((cell) => ({
-          ...cell,
-          response: "Sorry, there was an error processing your request.",
-          error: agentResponse.error,
-        }));
-      } else {
-        updater.update((cell) => ({
-          ...cell,
-          response: agentResponse.response || "No response from agent.",
-        }));
-      }
-    } catch (err) {
-      console.error("Agent call error:", err);
->>>>>>> ec33aeeb
       updater.update((cell) => ({
         ...cell,
         response: "Sorry, there was an error processing your request.",
-        error: err instanceof Error ? err.message : String(err),
+        error: error instanceof Error ? error.message : String(error),
       }));
     } finally {
-<<<<<<< HEAD
-      // Save assistant message
+      // Persist assistant message and clear pending chat's in-progress state
       console.log("Saving assistant message", JSON.stringify(updater.getMessage()));
-      api.saveAssistantMessage(updater.getMessage(), chatId);
-
-      // Clear thinking state and cancel function for chat
-=======
-      // Persist assistant message and clear thinking state
-      const finalMessage = updater.getMessage();
-      api.saveAssistantMessage(finalMessage, materializedChatId);
->>>>>>> ec33aeeb
+      api.saveAssistantMessage(updater.getMessage(), materializedChatId);
       set((state) => ({
         chatDetailsById: {
           ...state.chatDetailsById,
@@ -371,10 +315,6 @@
           },
         },
       }));
-<<<<<<< HEAD
-=======
-      unregister();
->>>>>>> ec33aeeb
     }
   },
 }));
