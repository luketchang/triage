--- conflicted
+++ resolved
@@ -116,8 +116,7 @@
    * Delete a chat and all its messages
    * @param chatId The ID of the chat to delete
    */
-<<<<<<< HEAD
-  clearChat: (chatId?: number) => ipcRenderer.invoke("db:clear-messages", chatId),
+  deleteChat: (chatId: number) => ipcRenderer.invoke("db:delete-chat", chatId),
 
   /**
    * Generate a codebase overview for the given repository path
@@ -138,9 +137,6 @@
       ipcRenderer.removeListener("codebase:overview-progress", listener);
     };
   },
-=======
-  deleteChat: (chatId: number) => ipcRenderer.invoke("db:delete-chat", chatId),
->>>>>>> ddffcfbb
 });
 
 /**
